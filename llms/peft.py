<<<<<<< HEAD
"""
Parameter Efficient Fine-Tuning (PEFT) implementation for CodeLLM.

This module provides LoRA (Low-Rank Adaptation) implementation for efficient fine-tuning
of large language models with minimal parameter updates.
"""

import torch
import torch.nn as nn
import torch.nn.functional as F
from typing import Dict, List, Optional, Tuple, Union
from dataclasses import dataclass
import math


@dataclass
class LoRAConfig:
    """Configuration for LoRA (Low-Rank Adaptation)."""
    r: int = 8  # Rank of the low-rank matrices
    lora_alpha: int = 16  # Scaling factor
    lora_dropout: float = 0.1  # Dropout probability
    target_modules: List[str] = None  # Target modules to apply LoRA
    bias: str = "none"  # Bias handling: "none", "all", "lora_only"
    
    def __post_init__(self):
        if self.target_modules is None:
            self.target_modules = ["q_proj", "v_proj"]


class LoRALayer(nn.Module):
    """LoRA layer implementation for linear transformations."""
    
    def __init__(self, in_features: int, out_features: int, config: LoRAConfig):
        super().__init__()
        self.config = config
        
        # Original weight (frozen)
        self.weight = nn.Parameter(torch.zeros(out_features, in_features), requires_grad=False)
        
        # LoRA components
        self.lora_A = nn.Parameter(torch.zeros(config.r, in_features))
        self.lora_B = nn.Parameter(torch.zeros(out_features, config.r))
        
        # Scaling factor
        self.scaling = config.lora_alpha / config.r
        
        # Dropout
        self.lora_dropout = nn.Dropout(config.lora_dropout)
        
        # Bias handling
        if config.bias == "all":
            self.bias = nn.Parameter(torch.zeros(out_features))
        elif config.bias == "lora_only":
            self.lora_bias = nn.Parameter(torch.zeros(out_features))
        else:
            self.bias = None
            self.lora_bias = None
        
        # Initialize LoRA weights
        self._init_lora_weights()
    
    def _init_lora_weights(self):
        """Initialize LoRA weights using Kaiming initialization."""
        nn.init.kaiming_uniform_(self.lora_A, a=math.sqrt(5))
        nn.init.zeros_(self.lora_B)
        
        if self.config.bias == "lora_only" and self.lora_bias is not None:
            nn.init.zeros_(self.lora_bias)
    
    def forward(self, x: torch.Tensor) -> torch.Tensor:
        """Forward pass with LoRA adaptation."""
        # Original forward pass
        output = F.linear(x, self.weight, self.bias)
        
        # LoRA forward pass
        lora_output = self.lora_dropout(x)
        lora_output = F.linear(lora_output, self.lora_A.t())
        lora_output = F.linear(lora_output, self.lora_B.t())
        lora_output = lora_output * self.scaling
        
        # Add LoRA bias if configured
        if self.config.bias == "lora_only" and self.lora_bias is not None:
            lora_output = lora_output + self.lora_bias
        
        return output + lora_output
    
    def merge_weights(self):
        """Merge LoRA weights into the original weight matrix."""
        if self.config.bias == "lora_only" and self.lora_bias is not None:
            self.bias = nn.Parameter(self.lora_bias.data.clone())
        
        # Merge LoRA weights
        lora_weight = (self.lora_B @ self.lora_A) * self.scaling
        self.weight.data += lora_weight
        
        # Clear LoRA weights
        self.lora_A.data.zero_()
        self.lora_B.data.zero_()


class LoRALinear(nn.Module):
    """LoRA-enhanced linear layer that can replace standard linear layers."""
    
    def __init__(self, linear_layer: nn.Linear, config: LoRAConfig):
        super().__init__()
        self.linear = linear_layer
        self.lora = LoRALayer(linear_layer.in_features, linear_layer.out_features, config)
        
        # Freeze original weights
        for param in self.linear.parameters():
            param.requires_grad = False
    
    def forward(self, x: torch.Tensor) -> torch.Tensor:
        """Forward pass through both original and LoRA layers."""
        return self.linear(x) + self.lora(x)


def apply_lora_to_model(model: nn.Module, config: LoRAConfig) -> nn.Module:
    """
    Apply LoRA to a model by replacing target modules with LoRA-enhanced versions.
    
    Args:
        model: The model to apply LoRA to
        config: LoRA configuration
    
    Returns:
        Model with LoRA applied to target modules
    """
    for name, module in model.named_modules():
        if any(target in name for target in config.target_modules):
            if isinstance(module, nn.Linear):
                # Replace with LoRA-enhanced version
                parent_name = '.'.join(name.split('.')[:-1])
                child_name = name.split('.')[-1]
                parent_module = model.get_submodule(parent_name) if parent_name else model
                
                lora_linear = LoRALinear(module, config)
                setattr(parent_module, child_name, lora_linear)
    
    return model


def get_lora_parameters(model: nn.Module) -> List[nn.Parameter]:
    """
    Get all LoRA parameters from a model.
    
    Args:
        model: Model with LoRA applied
    
    Returns:
        List of LoRA parameters
    """
    lora_params = []
    for module in model.modules():
        if isinstance(module, LoRALayer):
            lora_params.extend(module.parameters())
    return lora_params


def save_lora_weights(model: nn.Module, path: str):
    """
    Save LoRA weights to a file.
    
    Args:
        model: Model with LoRA applied
        path: Path to save the weights
    """
    lora_state_dict = {}
    for name, module in model.named_modules():
        if isinstance(module, LoRALayer):
            prefix = name + "."
            lora_state_dict[prefix + "lora_A"] = module.lora_A.data
            lora_state_dict[prefix + "lora_B"] = module.lora_B.data
            if module.lora_bias is not None:
                lora_state_dict[prefix + "lora_bias"] = module.lora_bias.data
    
    torch.save(lora_state_dict, path)


def load_lora_weights(model: nn.Module, path: str):
    """
    Load LoRA weights from a file.
    
    Args:
        model: Model with LoRA applied
        path: Path to load the weights from
    """
    lora_state_dict = torch.load(path, map_location='cpu')
    
    for name, module in model.named_modules():
        if isinstance(module, LoRALayer):
            prefix = name + "."
            if prefix + "lora_A" in lora_state_dict:
                module.lora_A.data = lora_state_dict[prefix + "lora_A"]
            if prefix + "lora_B" in lora_state_dict:
                module.lora_B.data = lora_state_dict[prefix + "lora_B"]
            if prefix + "lora_bias" in lora_state_dict and module.lora_bias is not None:
                module.lora_bias.data = lora_state_dict[prefix + "lora_bias"]


class PEFTModel(nn.Module):
    """Wrapper class for PEFT-enhanced models."""
    
    def __init__(self, base_model: nn.Module, config: LoRAConfig):
        super().__init__()
        self.base_model = base_model
        self.config = config
        
        # Apply LoRA to the base model
        self.base_model = apply_lora_to_model(self.base_model, config)
    
    def forward(self, *args, **kwargs):
        """Forward pass through the PEFT-enhanced model."""
        return self.base_model(*args, **kwargs)
    
    def get_trainable_parameters(self) -> List[nn.Parameter]:
        """Get all trainable parameters (LoRA parameters only)."""
        return get_lora_parameters(self.base_model)
    
    def save_lora(self, path: str):
        """Save LoRA weights."""
        save_lora_weights(self.base_model, path)
    
    def load_lora(self, path: str):
        """Load LoRA weights."""
        load_lora_weights(self.base_model, path)


# Compatibility with Hugging Face PEFT library
def get_peft_model(model: nn.Module, config: LoRAConfig) -> PEFTModel:
    """
    Create a PEFT model from a base model and LoRA configuration.
    
    Args:
        model: Base model to apply PEFT to
        config: LoRA configuration
    
    Returns:
        PEFT-enhanced model
    """
    return PEFTModel(model, config)


# Configuration class compatible with Hugging Face PEFT
class LoraConfig:
    """Compatibility class for Hugging Face PEFT LoraConfig."""
    
    def __init__(self, r: int = 8, lora_alpha: int = 16, target_modules: List[str] = None,
                 lora_dropout: float = 0.1, bias: str = "none"):
        self.r = r
        self.lora_alpha = lora_alpha
        self.target_modules = target_modules or ["q_proj", "v_proj"]
        self.lora_dropout = lora_dropout
        self.bias = bias
=======
import torch
import torch.nn as nn
import torch.nn.functional as F

from copy import deepcopy as copy


class LoraLinear(nn.Module):
    def __init__(self, base_layer: nn.Linear, r: int=4, dropout_p: float=0.0, scaling=16, test_mode: bool=False):
        super().__init__()
        self.base: nn.Linear = copy(base_layer)
        for p in self.base.parameters():
            p.requires_grad = False

        Cout, Cin = self.base.out_features, self.base.in_features
        self.B = nn.Parameter(torch.empty(Cout, r, dtype=self.base.weight.dtype))
        self.A = nn.Parameter(torch.empty(r, Cin, dtype=self.base.weight.dtype))
        self.r = r
        self.test_mode = test_mode
        self.dropout = nn.Dropout(dropout_p)
        self.scaling = scaling / r
        
        nn.init.normal_(self.A, mean=0.0, std=0.02)
        if test_mode:
            nn.init.normal_(self.B, mean=0.0, std=0.02)
        else:
            nn.init.zeros_(self.B)
    
    def forward(self, x):
        x = self.dropout(x)
        adjust = F.linear(F.linear(x, self.A), self.B)
        x = self.base(x) + adjust * self.scaling
        return x
    

def replace_linear_with_lora_(
        module: nn.Module, 
        r: int = 8,
        dropout_p: float=0.0,
        scaling: int=16,
        test_mode: bool=False, 
):
    for p in module.parameters():
        p.requires_grad = False
    
    def dfs(module, r, dropout_p, scaling, test_mode):
        for name, child in module.named_children():
            if any([key in name for key in ['wq', 'wk', 'wv', 'wo']]) and isinstance(child, nn.Linear):
                lora = LoraLinear(child, r, dropout_p, scaling, test_mode)
                setattr(module, name, lora)
            else:
                # leaf module has no children, non-leaf mode visited dfs
                dfs(child, r, dropout_p, scaling, test_mode)

    dfs(module, r, dropout_p, scaling, test_mode)

from llms.config import TrainArgs
from llms.llama import Transformer

args = TrainArgs()
transformer = Transformer(args)
print(transformer)
transformer.print_trainable_parameter()
replace_linear_with_lora_(transformer)
print(transformer)
transformer.print_trainable_parameter()
>>>>>>> 6825bdc5
<|MERGE_RESOLUTION|>--- conflicted
+++ resolved
@@ -1,323 +1,66 @@
-<<<<<<< HEAD
-"""
-Parameter Efficient Fine-Tuning (PEFT) implementation for CodeLLM.
-
-This module provides LoRA (Low-Rank Adaptation) implementation for efficient fine-tuning
-of large language models with minimal parameter updates.
-"""
-
-import torch
-import torch.nn as nn
-import torch.nn.functional as F
-from typing import Dict, List, Optional, Tuple, Union
-from dataclasses import dataclass
-import math
-
-
-@dataclass
-class LoRAConfig:
-    """Configuration for LoRA (Low-Rank Adaptation)."""
-    r: int = 8  # Rank of the low-rank matrices
-    lora_alpha: int = 16  # Scaling factor
-    lora_dropout: float = 0.1  # Dropout probability
-    target_modules: List[str] = None  # Target modules to apply LoRA
-    bias: str = "none"  # Bias handling: "none", "all", "lora_only"
-    
-    def __post_init__(self):
-        if self.target_modules is None:
-            self.target_modules = ["q_proj", "v_proj"]
-
-
-class LoRALayer(nn.Module):
-    """LoRA layer implementation for linear transformations."""
-    
-    def __init__(self, in_features: int, out_features: int, config: LoRAConfig):
-        super().__init__()
-        self.config = config
-        
-        # Original weight (frozen)
-        self.weight = nn.Parameter(torch.zeros(out_features, in_features), requires_grad=False)
-        
-        # LoRA components
-        self.lora_A = nn.Parameter(torch.zeros(config.r, in_features))
-        self.lora_B = nn.Parameter(torch.zeros(out_features, config.r))
-        
-        # Scaling factor
-        self.scaling = config.lora_alpha / config.r
-        
-        # Dropout
-        self.lora_dropout = nn.Dropout(config.lora_dropout)
-        
-        # Bias handling
-        if config.bias == "all":
-            self.bias = nn.Parameter(torch.zeros(out_features))
-        elif config.bias == "lora_only":
-            self.lora_bias = nn.Parameter(torch.zeros(out_features))
-        else:
-            self.bias = None
-            self.lora_bias = None
-        
-        # Initialize LoRA weights
-        self._init_lora_weights()
-    
-    def _init_lora_weights(self):
-        """Initialize LoRA weights using Kaiming initialization."""
-        nn.init.kaiming_uniform_(self.lora_A, a=math.sqrt(5))
-        nn.init.zeros_(self.lora_B)
-        
-        if self.config.bias == "lora_only" and self.lora_bias is not None:
-            nn.init.zeros_(self.lora_bias)
-    
-    def forward(self, x: torch.Tensor) -> torch.Tensor:
-        """Forward pass with LoRA adaptation."""
-        # Original forward pass
-        output = F.linear(x, self.weight, self.bias)
-        
-        # LoRA forward pass
-        lora_output = self.lora_dropout(x)
-        lora_output = F.linear(lora_output, self.lora_A.t())
-        lora_output = F.linear(lora_output, self.lora_B.t())
-        lora_output = lora_output * self.scaling
-        
-        # Add LoRA bias if configured
-        if self.config.bias == "lora_only" and self.lora_bias is not None:
-            lora_output = lora_output + self.lora_bias
-        
-        return output + lora_output
-    
-    def merge_weights(self):
-        """Merge LoRA weights into the original weight matrix."""
-        if self.config.bias == "lora_only" and self.lora_bias is not None:
-            self.bias = nn.Parameter(self.lora_bias.data.clone())
-        
-        # Merge LoRA weights
-        lora_weight = (self.lora_B @ self.lora_A) * self.scaling
-        self.weight.data += lora_weight
-        
-        # Clear LoRA weights
-        self.lora_A.data.zero_()
-        self.lora_B.data.zero_()
-
-
-class LoRALinear(nn.Module):
-    """LoRA-enhanced linear layer that can replace standard linear layers."""
-    
-    def __init__(self, linear_layer: nn.Linear, config: LoRAConfig):
-        super().__init__()
-        self.linear = linear_layer
-        self.lora = LoRALayer(linear_layer.in_features, linear_layer.out_features, config)
-        
-        # Freeze original weights
-        for param in self.linear.parameters():
-            param.requires_grad = False
-    
-    def forward(self, x: torch.Tensor) -> torch.Tensor:
-        """Forward pass through both original and LoRA layers."""
-        return self.linear(x) + self.lora(x)
-
-
-def apply_lora_to_model(model: nn.Module, config: LoRAConfig) -> nn.Module:
-    """
-    Apply LoRA to a model by replacing target modules with LoRA-enhanced versions.
-    
-    Args:
-        model: The model to apply LoRA to
-        config: LoRA configuration
-    
-    Returns:
-        Model with LoRA applied to target modules
-    """
-    for name, module in model.named_modules():
-        if any(target in name for target in config.target_modules):
-            if isinstance(module, nn.Linear):
-                # Replace with LoRA-enhanced version
-                parent_name = '.'.join(name.split('.')[:-1])
-                child_name = name.split('.')[-1]
-                parent_module = model.get_submodule(parent_name) if parent_name else model
-                
-                lora_linear = LoRALinear(module, config)
-                setattr(parent_module, child_name, lora_linear)
-    
-    return model
-
-
-def get_lora_parameters(model: nn.Module) -> List[nn.Parameter]:
-    """
-    Get all LoRA parameters from a model.
-    
-    Args:
-        model: Model with LoRA applied
-    
-    Returns:
-        List of LoRA parameters
-    """
-    lora_params = []
-    for module in model.modules():
-        if isinstance(module, LoRALayer):
-            lora_params.extend(module.parameters())
-    return lora_params
-
-
-def save_lora_weights(model: nn.Module, path: str):
-    """
-    Save LoRA weights to a file.
-    
-    Args:
-        model: Model with LoRA applied
-        path: Path to save the weights
-    """
-    lora_state_dict = {}
-    for name, module in model.named_modules():
-        if isinstance(module, LoRALayer):
-            prefix = name + "."
-            lora_state_dict[prefix + "lora_A"] = module.lora_A.data
-            lora_state_dict[prefix + "lora_B"] = module.lora_B.data
-            if module.lora_bias is not None:
-                lora_state_dict[prefix + "lora_bias"] = module.lora_bias.data
-    
-    torch.save(lora_state_dict, path)
-
-
-def load_lora_weights(model: nn.Module, path: str):
-    """
-    Load LoRA weights from a file.
-    
-    Args:
-        model: Model with LoRA applied
-        path: Path to load the weights from
-    """
-    lora_state_dict = torch.load(path, map_location='cpu')
-    
-    for name, module in model.named_modules():
-        if isinstance(module, LoRALayer):
-            prefix = name + "."
-            if prefix + "lora_A" in lora_state_dict:
-                module.lora_A.data = lora_state_dict[prefix + "lora_A"]
-            if prefix + "lora_B" in lora_state_dict:
-                module.lora_B.data = lora_state_dict[prefix + "lora_B"]
-            if prefix + "lora_bias" in lora_state_dict and module.lora_bias is not None:
-                module.lora_bias.data = lora_state_dict[prefix + "lora_bias"]
-
-
-class PEFTModel(nn.Module):
-    """Wrapper class for PEFT-enhanced models."""
-    
-    def __init__(self, base_model: nn.Module, config: LoRAConfig):
-        super().__init__()
-        self.base_model = base_model
-        self.config = config
-        
-        # Apply LoRA to the base model
-        self.base_model = apply_lora_to_model(self.base_model, config)
-    
-    def forward(self, *args, **kwargs):
-        """Forward pass through the PEFT-enhanced model."""
-        return self.base_model(*args, **kwargs)
-    
-    def get_trainable_parameters(self) -> List[nn.Parameter]:
-        """Get all trainable parameters (LoRA parameters only)."""
-        return get_lora_parameters(self.base_model)
-    
-    def save_lora(self, path: str):
-        """Save LoRA weights."""
-        save_lora_weights(self.base_model, path)
-    
-    def load_lora(self, path: str):
-        """Load LoRA weights."""
-        load_lora_weights(self.base_model, path)
-
-
-# Compatibility with Hugging Face PEFT library
-def get_peft_model(model: nn.Module, config: LoRAConfig) -> PEFTModel:
-    """
-    Create a PEFT model from a base model and LoRA configuration.
-    
-    Args:
-        model: Base model to apply PEFT to
-        config: LoRA configuration
-    
-    Returns:
-        PEFT-enhanced model
-    """
-    return PEFTModel(model, config)
-
-
-# Configuration class compatible with Hugging Face PEFT
-class LoraConfig:
-    """Compatibility class for Hugging Face PEFT LoraConfig."""
-    
-    def __init__(self, r: int = 8, lora_alpha: int = 16, target_modules: List[str] = None,
-                 lora_dropout: float = 0.1, bias: str = "none"):
-        self.r = r
-        self.lora_alpha = lora_alpha
-        self.target_modules = target_modules or ["q_proj", "v_proj"]
-        self.lora_dropout = lora_dropout
-        self.bias = bias
-=======
-import torch
-import torch.nn as nn
-import torch.nn.functional as F
-
-from copy import deepcopy as copy
-
-
-class LoraLinear(nn.Module):
-    def __init__(self, base_layer: nn.Linear, r: int=4, dropout_p: float=0.0, scaling=16, test_mode: bool=False):
-        super().__init__()
-        self.base: nn.Linear = copy(base_layer)
-        for p in self.base.parameters():
-            p.requires_grad = False
-
-        Cout, Cin = self.base.out_features, self.base.in_features
-        self.B = nn.Parameter(torch.empty(Cout, r, dtype=self.base.weight.dtype))
-        self.A = nn.Parameter(torch.empty(r, Cin, dtype=self.base.weight.dtype))
-        self.r = r
-        self.test_mode = test_mode
-        self.dropout = nn.Dropout(dropout_p)
-        self.scaling = scaling / r
-        
-        nn.init.normal_(self.A, mean=0.0, std=0.02)
-        if test_mode:
-            nn.init.normal_(self.B, mean=0.0, std=0.02)
-        else:
-            nn.init.zeros_(self.B)
-    
-    def forward(self, x):
-        x = self.dropout(x)
-        adjust = F.linear(F.linear(x, self.A), self.B)
-        x = self.base(x) + adjust * self.scaling
-        return x
-    
-
-def replace_linear_with_lora_(
-        module: nn.Module, 
-        r: int = 8,
-        dropout_p: float=0.0,
-        scaling: int=16,
-        test_mode: bool=False, 
-):
-    for p in module.parameters():
-        p.requires_grad = False
-    
-    def dfs(module, r, dropout_p, scaling, test_mode):
-        for name, child in module.named_children():
-            if any([key in name for key in ['wq', 'wk', 'wv', 'wo']]) and isinstance(child, nn.Linear):
-                lora = LoraLinear(child, r, dropout_p, scaling, test_mode)
-                setattr(module, name, lora)
-            else:
-                # leaf module has no children, non-leaf mode visited dfs
-                dfs(child, r, dropout_p, scaling, test_mode)
-
-    dfs(module, r, dropout_p, scaling, test_mode)
-
-from llms.config import TrainArgs
-from llms.llama import Transformer
-
-args = TrainArgs()
-transformer = Transformer(args)
-print(transformer)
-transformer.print_trainable_parameter()
-replace_linear_with_lora_(transformer)
-print(transformer)
-transformer.print_trainable_parameter()
->>>>>>> 6825bdc5
+import torch
+import torch.nn as nn
+import torch.nn.functional as F
+
+from copy import deepcopy as copy
+
+
+class LoraLinear(nn.Module):
+    def __init__(self, base_layer: nn.Linear, r: int=4, dropout_p: float=0.0, scaling=16, test_mode: bool=False):
+        super().__init__()
+        self.base: nn.Linear = copy(base_layer)
+        for p in self.base.parameters():
+            p.requires_grad = False
+
+        Cout, Cin = self.base.out_features, self.base.in_features
+        self.B = nn.Parameter(torch.empty(Cout, r, dtype=self.base.weight.dtype))
+        self.A = nn.Parameter(torch.empty(r, Cin, dtype=self.base.weight.dtype))
+        self.r = r
+        self.test_mode = test_mode
+        self.dropout = nn.Dropout(dropout_p)
+        self.scaling = scaling / r
+        
+        nn.init.normal_(self.A, mean=0.0, std=0.02)
+        if test_mode:
+            nn.init.normal_(self.B, mean=0.0, std=0.02)
+        else:
+            nn.init.zeros_(self.B)
+    
+    def forward(self, x):
+        x = self.dropout(x)
+        adjust = F.linear(F.linear(x, self.A), self.B)
+        x = self.base(x) + adjust * self.scaling
+        return x
+    
+
+def replace_linear_with_lora_(
+        module: nn.Module, 
+        r: int = 8,
+        dropout_p: float=0.0,
+        scaling: int=16,
+        test_mode: bool=False, 
+):
+    for p in module.parameters():
+        p.requires_grad = False
+    
+    def dfs(module, r, dropout_p, scaling, test_mode):
+        for name, child in module.named_children():
+            if any([key in name for key in ['wq', 'wk', 'wv', 'wo']]) and isinstance(child, nn.Linear):
+                lora = LoraLinear(child, r, dropout_p, scaling, test_mode)
+                setattr(module, name, lora)
+            else:
+                # leaf module has no children, non-leaf mode visited dfs
+                dfs(child, r, dropout_p, scaling, test_mode)
+
+    dfs(module, r, dropout_p, scaling, test_mode)
+
+from llms.config import TrainArgs
+from llms.llama import Transformer
+
+args = TrainArgs()
+transformer = Transformer(args)
+print(transformer)
+transformer.print_trainable_parameter()
+replace_linear_with_lora_(transformer)
+print(transformer)
+transformer.print_trainable_parameter()